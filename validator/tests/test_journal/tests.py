--- conflicted
+++ resolved
@@ -520,13 +520,13 @@
         as the current chain.
         """
         # create a new valid chain 5 long from the current root
-        _, head = self.generate_chain_with_head(
+        chain, head = self.generate_chain_with_head(
             self.root, 5, {'add_to_store': True})
 
         self.block_tree_manager.set_chain_head(head)
 
         # generate candidate chain 3 long from the same root
-        _, new_head = self.generate_chain_with_head(
+        new_chain, new_head = self.generate_chain_with_head(
             self.root, 3, {'add_to_cache': True})
 
         for block in chain:
@@ -545,13 +545,13 @@
         a different code path when finding the common root )
         """
         # create a new valid chain 5 long from the current root
-        _, head = self.generate_chain_with_head(
+        chain, head = self.generate_chain_with_head(
             self.root, 5, {'add_to_store': True})
 
         self.block_tree_manager.set_chain_head(head)
 
         # generate candidate chain 8 long from the same root
-        _, new_head = self.generate_chain_with_head(
+        new_chain, new_head = self.generate_chain_with_head(
             head, 8, {'add_to_cache': True})
 
         for block in chain:
@@ -569,13 +569,13 @@
         Test the case where new block is from a different genesis
         """
         # create a new valid chain 5 long from the current root
-        _, head = self.generate_chain_with_head(
+        chain, head = self.generate_chain_with_head(
             self.root, 5, {'add_to_store': True})
 
         self.block_tree_manager.set_chain_head(head)
 
         # generate candidate chain 5 long from its own genesis
-        _, new_head = self.generate_chain_with_head(
+        new_chain, new_head = self.generate_chain_with_head(
             None, 5, {'add_to_cache': True})
 
         new_head.status = BlockStatus.Valid
@@ -623,7 +623,7 @@
         """
         Test the case where the new block has a bad batch
         """
-        _, head = self.generate_chain_with_head(
+        chain, head = self.generate_chain_with_head(
             self.root, 5, {'add_to_store': True})
 
         new_block = self.block_tree_manager.generate_block(
@@ -643,7 +643,7 @@
         """
         Test the case where the new block has a bad batch
         """
-        _, head = self.generate_chain_with_head(
+        chain, head = self.generate_chain_with_head(
             self.root, 5, {'add_to_store': True})
 
         for block in chain:
@@ -666,7 +666,7 @@
         Test the case where the new block has a batch that is missing a
         dependency.
         """
-        _, head = self.generate_chain_with_head(
+        chain, head = self.generate_chain_with_head(
             self.root, 5, {'add_to_store': True})
 
         for block in chain:
@@ -691,7 +691,7 @@
         Test the case where the new block has a batch that already committed to
         the chain.
         """
-        _, head = self.generate_chain_with_head(
+        chain, head = self.generate_chain_with_head(
             self.root, 5, {'add_to_store': True})
 
         for block in chain:
@@ -720,7 +720,7 @@
         """
         Test the case where the new block has a duplicate batches.
         """
-        _, head = self.generate_chain_with_head(
+        chain, head = self.generate_chain_with_head(
             self.root, 5, {'add_to_store': True})
 
         for block in chain:
@@ -744,7 +744,7 @@
         Test the case where the new block has a transaction that is already
         committed.
         """
-        _, head = self.generate_chain_with_head(
+        chain, head = self.generate_chain_with_head(
             self.root, 5, {'add_to_store': True})
 
         for block in chain:
@@ -777,7 +777,7 @@
         Test the case where the new block has a batch that contains duplicate
         transactions.
         """
-        _, head = self.generate_chain_with_head(
+        chain, head = self.generate_chain_with_head(
             self.root, 5, {'add_to_store': True})
 
         for block in chain:
@@ -1035,7 +1035,7 @@
         '''Tests a fork with a bad block in the middle
         '''
         # make two chains extending chain
-        _, good_head = self.generate_chain(self.init_head, 5)
+        good_chain, good_head = self.generate_chain(self.init_head, 5)
         bad_chain, bad_head = self.generate_chain(self.init_head, 5)
 
         # invalidate block in the middle of bad_chain
@@ -1185,12 +1185,8 @@
             block_sig[:8],
             'Not chain head')
 
-<<<<<<< HEAD
     def generate_chain(self, root_block, num_blocks,
                        params={'add_to_cache': False, 'add_to_store': False}):
-=======
-    def generate_chain(self, root_block, num_blocks, params=None):
->>>>>>> 9776cc1a
         '''Returns (chain, chain_head).
         Usually only the head is needed,
         but occasionally the chain itself is used.
@@ -1474,7 +1470,6 @@
 
 
 class TestChainCommitState(unittest.TestCase):
-<<<<<<< HEAD
     """Test for:
     - No duplicates found for batches
     - No duplicates found for transactions
@@ -1514,11 +1509,6 @@
 
         commit_state = self.create_chain_commit_state(
             committed_blocks, uncommitted_blocks, 'B6')
-=======
-    def setUp(self):
-        self.commit_state = None
-        self.block_tree_manager = BlockTreeManager()
->>>>>>> 9776cc1a
 
         commit_state.check_for_duplicate_batches([self.gen_batch('b10', [])])
 
@@ -1546,14 +1536,7 @@
             self.create_new_chain()
 
         commit_state = self.create_chain_commit_state(
-<<<<<<< HEAD
             committed_blocks, uncommitted_blocks, 'B6')
-=======
-            blocks=blocks,
-            uncommitted_blocks=[uncommitted_block],
-        )
-        self.commit_state = commit_state
->>>>>>> 9776cc1a
 
         with self.assertRaises(DuplicateBatch) as cm:
             commit_state.check_for_duplicate_batches(
@@ -1568,7 +1551,6 @@
             self.create_new_chain()
 
         commit_state = self.create_chain_commit_state(
-<<<<<<< HEAD
             committed_blocks, uncommitted_blocks, 'B9')
 
         with self.assertRaises(DuplicateBatch) as cm:
@@ -1610,12 +1592,6 @@
         """
         _, _, committed_blocks, uncommitted_blocks =\
             self.create_new_chain()
-=======
-            blocks=blocks,
-            uncommitted_blocks=[uncommitted_block],
-        )
-        self.commit_state = commit_state
->>>>>>> 9776cc1a
 
         commit_state = self.create_chain_commit_state(
             committed_blocks, uncommitted_blocks, 'B6')
