--- conflicted
+++ resolved
@@ -38,11 +38,7 @@
  && curl -s -S -o /tmp/setup-node.sh https://deb.nodesource.com/setup_6.x \
  && chmod 755 /tmp/setup-node.sh \
  && /tmp/setup-node.sh \
-<<<<<<< HEAD
- && apt-get install -y nodejs \
-=======
  && apt-get install nodejs -y -q \
->>>>>>> 8cfd541d
  && rm /tmp/setup-node.sh \
  && apt-get clean \
  && rm -rf /var/lib/apt/lists/* \
